from typing import Union, List
from functools import cached_property
import numpy as np
import gzip
import time
import tempfile
from pathlib import Path
from joblib import Parallel, delayed
# import zarr
from Bio.Seq import Seq
from Bio.SeqRecord import SeqRecord
from Bio import SeqIO
from attrs import define
from rich.progress import track
import pyfastx
from rich.progress import Progress, TimeElapsedColumn, MofNCompleteColumn
from datetime import datetime
from .transform import seq_to_bytes
from .io import get_file_format, open_path, download_file
from .exceptions import SeqBankError
# from rocksdict import Rdict, Options
from speedict import Rdict, Options, DBCompressionType
import atexit


@define(slots=False)
class SeqBank():
    path:Path
    
    def __getstate__(self):
        # Only returns required elements
        # Needed because h5 files cannot be pickled
        return dict(path=self.path)

    def key(self, accession:str) -> str:
        return bytes(accession, "ascii")

    def key_url(self, url:str) -> str:
        return self.key("/URL/"+url)

    def close(self):
        print("closing database")
        try:
            self._db.close()
        except Exception:
            pass

    @cached_property
    def file(self):
        options = Options(raw_mode=True)
        options.set_compression_type(DBCompressionType.zstd())
        self._db = Rdict(path=str(self.path), options=options)
        atexit.register(self.close)
        return self._db
        store = zarr.DBMStore(self.path, open=dbm.gnu.open)
        # store = zarr.ZipStore(self.path, mode='a')
        return zarr.open(store, mode='a')
        # return h5py.File(self.path, "a", libver='latest')

    def __getitem__(self, accession:str) -> np.ndarray:
        try:
            key = self.key(accession)
            file = self.file
            return np.frombuffer(file[key], dtype="u1")
        except Exception as err:
            raise SeqBankError(f"Failed to read {accession} in SeqBank {self.path}:\n{err}")

    def items(self):
        for k,v in self.file.items():
            yield k, np.frombuffer(v, dtype="u1")

    def __contains__(self, accession:str) -> bool:
        try:
            return self.key(accession) in self.file
        except Exception:
            return False

    def delete(self, accession:str) -> None:
        key = self.key(accession)
        f = self.file
        if key in f:
            try:
                del f[key]
            except KeyError:
                # f.create_dataset(key, "") # replace data in case there is a problem with it
                # f[key] = "" 
                del f[key]

    def add(self, seq:Union[str, Seq, SeqRecord, np.ndarray], accession:str, all_accessions=None) -> None:
        key = self.key(accession)
        # if key in self.file:
        #     return
        
        if isinstance(seq, SeqRecord):
            seq = seq.seq
        if isinstance(seq, Seq):
            seq = str(seq)
        if isinstance(seq, str):
            seq = seq_to_bytes(seq)
        
        # seq = compress(seq, self.compression)
        self.file[key] = seq

    def add_file(self, path:Path, format:str="", progress=None, overall_task=None):
        format = format or get_file_format(path)
        progress = progress or Progress()

        # If fasta or fastq use pyfastx for speed
        if format in ["fasta", "fastq"]:
            total = sum(1 for _ in pyfastx.Fasta(str(path), build_index=False))
            task = progress.add_task(f"[magenta]{path.name}", total=total)

            for accession, seq in pyfastx.Fasta(str(path), build_index=False):
                self.add(seq, accession)
                progress.update(task, advance=1)

            progress.update(task, visible=False)
            if overall_task is not None:
                progress.update(overall_task, advance=1)

            print('Added', path.name)
            return

        with open_path(path) as f:
            for record in track(SeqIO.parse(f, format)):
                self.add(record, record.id)

    def seen_url(self, url:str) -> bool:
        return self.key_url(url) in self.file
    
    def add_url(self, url:str, progress=None, format:str="", force:bool=False, overall_task=None) -> bool:
        url_key = self.key_url(url)
        if url_key in self.file and not force:
            return False
        
        with tempfile.TemporaryDirectory() as tmpdirname:
            local_path = Path(tmpdirname) / Path(url).name
            try:
                download_file(url, local_path)
                self.add_file(local_path, format=format, progress=progress, overall_task=overall_task)
                
                self.file[url_key] = bytes(datetime.now().strftime("%Y-%m-%d %H:%M:%S"), "ascii")
            except Exception:
                return False

            return True

    def get_accessions(self) -> set:
        accessions = set()
        file = self.file
        main_keys = file.keys()
        for key0 in track(main_keys, "Getting accessions"):
            level2_keys = file[f"/{key0}"].keys()
            for key1 in level2_keys:
                dir_accessions = file[f"/{key0}/{key1}"].keys()
                accessions.update(dir_accessions)
        return set(accessions)

    def download_accessions(self, accessions, base_dir:Path, email:str=None, all_accessions=None):
        base_dir.mkdir(exist_ok=True, parents=True)
        local_path = base_dir / "downloaded.fa.gz"

        from Bio import Entrez

        if email:
            Entrez.email = email
        else:
            raise Exception("no email provided")

        print(f"Trying to download '{accessions}'")
        accessions_str = ",".join(accessions)
        try:
            print("trying nucleotide database")
            net_handle = Entrez.efetch(db="nucleotide", id=accessions_str, rettype="fasta", retmode="text")
        except Exception as err:
            print(f'failed {err}')
            print("trying genome database")
            time.sleep(3)
            try:
                net_handle = Entrez.efetch(db="genome", id=accessions_str, rettype="fasta", retmode="text")
            except Exception as err:
                print(f'failed {err}')
                print("trying nuccore database")
                try:
                    net_handle = Entrez.efetch(db="nuccore", id=accessions_str, rettype="fasta", retmode="text")
                except:
                    print(f'failed {err}')
                    return None

        with gzip.open(local_path, "wt") as f:
            f.write(net_handle.read())
        net_handle.close()
        self.add_file(local_path, all_accessions=all_accessions)

    def missing_accessions(self, accessions, get:bool=False):
        missing = set()
        for accession in track(accessions):
            if accession not in self:
                missing.add(accession)
            elif get:
                try:
                    data = self[accession]
                except Exception:
                    missing.add(accession)
        return missing

    def add_accessions(self, accessions, base_dir:Path, email:str=None, all_accessions=None, batch_size=200, sleep:float=1.0):
        to_download = []
        for accession in track(accessions):
            if accession in self:
                continue

            to_download.append(accession)
            if len(to_download) >= batch_size:
                self.download_accessions(to_download, base_dir=base_dir, email=email, all_accessions=all_accessions)
                time.sleep(sleep)
                to_download = []
        
        self.download_accessions(to_download, base_dir=base_dir, email=email, all_accessions=all_accessions)
            # fasta_path = self.individual_accession_path(accession, base_dir=base_dir, email=email)
            # if fasta_path:
            #     self.add_file(fasta_path, all_accessions=all_accessions)

    def individual_accession_path(self, accession: str, base_dir:Path, download: bool = True, email=None) -> Path:
        local_path = base_dir / f"{accession}.fa.gz"
        local_path.parent.mkdir(exist_ok=True, parents=True)
        if download and not local_path.exists():
            from Bio import Entrez

            if email:
                Entrez.email = email
            else:
                raise Exception("no email provided")

            print(f"Trying to download '{accession}'")
            try:
                print("trying nucleotide database")
                net_handle = Entrez.efetch(db="nucleotide", id=accession, rettype="fasta", retmode="text")
            except Exception as err:
                print(f'failed {err}')
                print("trying genome database")
                time.sleep(1)
                try:
                    net_handle = Entrez.efetch(db="genome", id=accession, rettype="fasta", retmode="text")
                except Exception as err:
                    print(f'failed {err}')
                    print("trying nuccore database")
                    try:
                        net_handle = Entrez.efetch(db="nuccore", id=accession, rettype="fasta", retmode="text")
                    except:
                        print(f'failed {err}')
                        return None

            with gzip.open(local_path, "wt") as f:
                f.write(net_handle.read())
            net_handle.close()
        return local_path

    def add_urls(self, urls:List[str], max:int=0, format:str="", force:bool=False, workers:int=-1):
        # only add the URLs that haven't been seen before
        urls_to_add = []
        for url in urls:
            if not self.seen_url(url):
                urls_to_add.append(url)

            # truncate URLs list to `max` if requested
            if max and len(urls_to_add) >= max:
                break

        with Progress(*Progress.get_default_columns(), TimeElapsedColumn(), MofNCompleteColumn()) as progress:
            parallel = Parallel(n_jobs=workers, prefer="threads")
            add_url = delayed(self.add_url)
            overall_task = progress.add_task(f"[bold red]Adding URLs", total=len(urls_to_add))
            parallel(add_url(url, progress=progress, format=format, force=force, overall_task=overall_task) for url in urls_to_add)

<<<<<<< HEAD
    def ls(self):
        breakpoint()
=======
    def add_files(self, files:List[str], max:int=0, format:str="", workers:int=1):
        with Progress(*Progress.get_default_columns(), TimeElapsedColumn(), MofNCompleteColumn()) as progress:
            parallel = Parallel(n_jobs=workers, prefer="threads")
            add_file = delayed(self.add_file)
            overall_task = progress.add_task(f"[bold red]Adding files", total=len(files))
            parallel(add_file(file, progress=progress, format=format, overall_task=overall_task) for file in files)
>>>>>>> a456bf0a
<|MERGE_RESOLUTION|>--- conflicted
+++ resolved
@@ -273,14 +273,12 @@
             overall_task = progress.add_task(f"[bold red]Adding URLs", total=len(urls_to_add))
             parallel(add_url(url, progress=progress, format=format, force=force, overall_task=overall_task) for url in urls_to_add)
 
-<<<<<<< HEAD
     def ls(self):
         breakpoint()
-=======
+
     def add_files(self, files:List[str], max:int=0, format:str="", workers:int=1):
         with Progress(*Progress.get_default_columns(), TimeElapsedColumn(), MofNCompleteColumn()) as progress:
             parallel = Parallel(n_jobs=workers, prefer="threads")
             add_file = delayed(self.add_file)
             overall_task = progress.add_task(f"[bold red]Adding files", total=len(files))
             parallel(add_file(file, progress=progress, format=format, overall_task=overall_task) for file in files)
->>>>>>> a456bf0a
